{
  "Logging": {
    "LogLevel": "Debug",
    "OutputDirectory": "MaestroLogs",
    "MaxFileAgeDays": 7
  },
  "Maestro": {
    "Reclassifications": [
      { "AircraftType": "DH8D", "NewClassification": "Jet" }
    ]
  },
  "Airports": [
    {
      "Identifier": "YSSY",
      "MinimumRadarEstimateRange": 150,
      "FeederFixes": ["RIVET", "WELSH", "BOREE", "YAKKA", "MARLN"],
      "Runways": [
        { "Identifier": "16L" },
        { "Identifier": "34L" },
        { "Identifier": "07" },
        { "Identifier": "16R" },
        { "Identifier": "34R" },
        { "Identifier": "25" }
      ],
      "RunwayModes": [
        {
          "Identifier": "34IVA",
          "Runways": [
            { "Identifier": "34L", "DefaultLandingRateSeconds": 180 },
            { "Identifier": "34R", "DefaultLandingRateSeconds": 180 }
          ]
        },
        {
          "Identifier": "34I",
          "Runways": [
            { "Identifier": "34L", "DefaultLandingRateSeconds": 210 },
            { "Identifier": "34R", "DefaultLandingRateSeconds": 210 }
          ]
        },
        {
          "Identifier": "16IVA",
          "Runways": [
            { "Identifier": "16R", "DefaultLandingRateSeconds": 180 },
            { "Identifier": "16L", "DefaultLandingRateSeconds": 180 }
          ]
        },
        {
          "Identifier": "16I",
          "Runways": [
            { "Identifier": "16R", "DefaultLandingRateSeconds": 210 },
            { "Identifier": "16L", "DefaultLandingRateSeconds": 210 }
          ]
        },
        {
          "Identifier": "25I",
          "Runways": [
            { "Identifier": "25", "DefaultLandingRateSeconds": 210 }
          ]
        },
        {
          "Identifier": "07I",
          "Runways": [
            { "Identifier": "07", "DefaultLandingRateSeconds": 210 }
          ]
        },
        {
          "Identifier": "SODPROPS",
          "Runways": [
            { "Identifier": "34L", "DefaultLandingRateSeconds": 300 }
          ]
        }
      ],
      "Arrivals": [
        {
          "FeederFix": "BOREE",
<<<<<<< HEAD
          "ArrivalRegex": "/BORE\\d[AP]/",
          "AircraftType": "Jet",
=======
          "ArrivalRegex": "/BOREE\\d[AP]/",
          "Category": "Jet",
          "AdditionalAircraftTypes": ["DH8D"],
>>>>>>> 23c5de36
          "RunwayIntervals": {
            "34L": 17,
            "34R": 17,
            "16L": 11,
            "16R": 11,
            "07": 15,
            "25": 14
          }
        },
        {
          "FeederFix": "BOREE",
<<<<<<< HEAD
          "ArrivalRegex": "/BORE\\d[AP]/",
          "AircraftType": "NonJet",
=======
          "ArrivalRegex": "/BOREE\\d[AP]/",
          "Category": "NonJet",
>>>>>>> 23c5de36
          "RunwayIntervals": {
            "34L": 20,
            "34R": 20,
            "16L": 12,
            "16R": 12,
            "07": 17,
            "25": 16
          }
        },
        {
          "FeederFix": "YAKKA",
          "ArrivalRegex": "/MEPIL\\d/",
          "Category": "Jet",
          "AdditionalAircraftTypes": ["DH8D"],
          "RunwayIntervals": {
            "34L": 18,
            "34R": 18,
            "16L": 12,
            "16R": 11,
            "07": 15,
            "25": 15
          }
        },
        {
          "FeederFix": "YAKKA",
          "ArrivalRegex": "/MEPIL\\d/",
          "Category": "NonJet",
          "RunwayIntervals": {
            "34L": 20,
            "34R": 20,
            "16L": 13,
            "16R": 13,
            "07": 17,
            "25": 16
          }
        },
        {
          "FeederFix": "MARLN",
          "ArrivalRegex": "/MARLN\\d/",
          "Category": "Jet",
          "AdditionalAircraftTypes": ["DH8D"],
          "RunwayIntervals": {
            "34L": 18,
            "34R": 15,
            "16L": 17,
            "16R": 17,
            "07": 16,
            "25": 12
          }
        },
        {
          "FeederFix": "MARLN",
          "ArrivalRegex": "/MARLN\\d/",
          "Category": "NonJet",
          "RunwayIntervals": {
            "34L": 20,
            "34R": 17,
            "16L": 19,
            "16R": 20,
            "07": 18,
            "25": 13
          }
        },
        {
          "FeederFix": "RIVET",
          "ArrivalRegex": "/RIVET\\d/",
          "Category": "Jet",
          "AdditionalAircraftTypes": ["DH8D"],
          "RunwayIntervals": {
            "34L": 15,
            "34R": 18,
            "16L": 18,
            "16R": 15,
            "07": 11,
            "25": 16
          }
        },
        {
          "FeederFix": "RIVET",
          "ArrivalRegex": "/RIVET\\d/",
          "Category": "NonJet",
          "RunwayIntervals": {
            "34L": 17,
            "34R": 20,
            "16L": 20,
            "16R": 17,
            "07": 12,
            "25": 18
          }
        },
        {
          "FeederFix": "WELSH",
          "ArrivalRegex": "/ODALE\\d/",
          "Category": "Jet",
          "AdditionalAircraftTypes": ["DH8D"],
          "RunwayIntervals": {
            "34L": 16,
            "34R": 18,
            "16L": 18,
            "16R": 16,
            "07": 11,
            "25": 17
          }
        },
        {
          "FeederFix": "WELSH",
          "ArrivalRegex": "/ODALE\\d/",
          "Category": "NonJet",
          "RunwayIntervals": {
            "34L": 18,
            "34R": 20,
            "16L": 21,
            "16R": 18,
            "07": 13,
            "25": 19
          }
        }
      ],
      "Views": [
        {
          "Identifier": "GUN/BIK",
          "ViewMode": "Enroute",
          "LeftLadder": ["RIVET"],
          "RightLadder": ["WELSH"]
        },
        {
          "Identifier": "ARL",
          "ViewMode": "Enroute",
          "LeftLadder": ["BOREE"],
          "RightLadder": ["YAKKA"]
        },
        {
          "Identifier": "OCN",
          "ViewMode": "Enroute",
          "LeftLadder": ["MARLN"],
          "RightLadder": []
        },
        {
          "Identifier": "ARL/OCN",
          "ViewMode": "Enroute",
          "LeftLadder": ["BOREE", "YAKKA"],
          "RightLadder": ["MARLN"]
        },
        {
          "Identifier": "ALL",
          "ViewMode": "Enroute",
          "LeftLadder": ["RIVET", "WELSH"],
          "RightLadder": ["YAKKA", "MARLN", "BOREE"]
        },
        {
          "Identifier": "RWY",
          "ViewMode": "Approach",
          "LeftLadder": ["34L", "16R", "07"],
          "RightLadder": ["34R", "16L", "25"]
        }
      ],
      "RunwayAssignmentRules": [
        {
          "Priority": 0,
          "FeederFixes": ["RIVET", "WELSH", "BOREE", "MEPIL", "MARLN"],
          "WakeCategories": ["Heavy", "SuperHeavy"],
          "Runways": ["34L", "16R", "07", "25"]
        },
        {
          "Priority": 1,
          "FeederFixes": ["RIVET", "WELSH"],
          "WakeCategories": ["Light", "Medium"],
          "Runways": ["34L", "16R", "07", "25"]
        },
        {
          "Priority": 2,
          "FeederFixes": ["RIVET", "WELSH"],
          "WakeCategories": ["Light", "Medium"],
          "Runways": ["34R", "16L"]
        },
        {
          "Priority": 1,
          "FeederFixes": ["BOREE", "MEPIL", "MARLN"],
          "WakeCategories": ["Light", "Medium"],
          "Runways": ["34R", "16L", "07", "25"]
        },
        {
          "Priority": 2,
          "FeederFixes": ["BOREE", "MEPIL", "MARLN"],
          "WakeCategories": ["Light", "Medium"],
          "Runways": ["34L", "16R"]
        }
      ]
    },
    {
      "Identifier": "YMML",
      "FeederFixes": ["ARBEY", "BOYSE", "BOYSE", "BOOIN", "BOOIN", "RAZZI", "RAZZI", "PORTS", "ALAXO", "ALAXO", "ALAXO"],
      "Runways": [
        { "Identifier": "09" },
        { "Identifier": "16" },
        { "Identifier": "27" },
        { "Identifier": "34" }
      ],
      "RunwayModes": [
        {
          "Identifier": "09",
          "Runways": [
            { "Identifier": "09", "DefaultLandingRateSeconds": 180 }
          ]
        },
        {
          "Identifier": "16",
          "Runways": [
            { "Identifier": "16", "DefaultLandingRateSeconds": 180 }
          ]
        },
        {
          "Identifier": "27",
          "Runways": [
            { "Identifier": "27", "DefaultLandingRateSeconds": 180 }
          ]
        },
        {
          "Identifier": "34",
          "Runways": [
            { "Identifier": "34", "DefaultLandingRateSeconds": 180 }
          ]
        },
        {
          "Identifier": "LAHSO",
          "Runways": [
            { "Identifier": "34", "DefaultLandingRateSeconds": 180 },
            { "Identifier": "27", "DefaultLandingRateSeconds": 180 }
          ]
        },
        {
          "Identifier": "34/27",
          "Runways": [
            { "Identifier": "34", "DefaultLandingRateSeconds": 180 },
            { "Identifier": "27", "DefaultLandingRateSeconds": 180 }
          ]
        },
        {
          "Identifier": "34/09",
          "Runways": [
            { "Identifier": "34", "DefaultLandingRateSeconds": 180 },
            { "Identifier": "09", "DefaultLandingRateSeconds": 180 }
          ]
        },
        {
          "Identifier": "16/27",
          "Runways": [
            { "Identifier": "16", "DefaultLandingRateSeconds": 180 },
            { "Identifier": "27", "DefaultLandingRateSeconds": 180 }
          ]
        },
        {
          "Identifier": "16/09",
          "Runways": [
            { "Identifier": "16", "DefaultLandingRateSeconds": 180 },
            { "Identifier": "09", "DefaultLandingRateSeconds": 180 }
          ]
        }
      ],
      "Arrivals": [
        {
          "FeederFix": "ARBEY",
          "ArrivalRegex": "/ARBE\\dA/",
          "AircraftType": "Jet",
          "RunwayIntervals": {
            "09": 11,
            "16": 9,
            "27": 12,
            "34": 13
          }
        },
        {
          "FeederFix": "ARBEY",
          "ArrivalRegex": "/ARBE\\dA/",
          "AircraftType": "NonJet",
          "RunwayIntervals": {
            "09": 12,
            "16": 10,
            "27": 14,
            "34": 15
          }
        },
        {
          "FeederFix": "BOOIN",
          "ArrivalRegex": "/BOIN\\dA/",
          "AircraftType": "Jet",
          "RunwayIntervals": {
            "09": 15,
            "16": 12,
            "27": 10,
            "34": 13
          }
        },
        {
            "FeederFix": "BOOIN",
            "ArrivalRegex": "/BOIN\\dV/",
            "AircraftType": "Jet",
            "RunwayIntervals": {
              "34": 12
            }
        },
        {
          "FeederFix": "BOOIN",
          "ArrivalRegex": "/BOIN\\dA/",
          "AircraftType": "NonJet",
          "RunwayIntervals": {
            "09": 17,
            "16": 14,
            "27": 11,
            "34": 15
          }
        },
        {
            "FeederFix": "BOOIN",
            "ArrivalRegex": "/BOIN\\dV/",
            "AircraftType": "NonJet",
            "RunwayIntervals": {
              "34": 14
            }
        },
        {
          "FeederFix": "BOYSE",
          "ArrivalRegex": "/BOYS\\dA/",
          "AircraftType": "NonJet",
          "RunwayIntervals": {
            "09": 18,
            "16": 15,
            "27": 13,
            "34": 16
          }
        },
        {
          "FeederFix": "BOYSE",
          "ArrivalRegex": "/BOYS\\dV/",
          "AircraftType": "NonJet",
          "RunwayIntervals": {
            "34": 14
          }
        },
        {
          "FeederFix": "RAZZI",
          "ArrivalRegex": "/RAZI\\d[AV]/",
          "AircraftType": "Jet",
          "RunwayIntervals": {
            "09": 16,
            "16": 13,
            "27": 9,
            "34": 10
          }
        },
        {
          "FeederFix": "RAZZI",
          "ArrivalRegex": "/RAZI\\d[AV]/",
          "AircraftType": "NonJet",
          "RunwayIntervals": {
            "09": 18,
            "16": 15,
            "27": 10,
            "34": 11
          }
        },
        {
          "FeederFix": "RAZZI",
          "ArrivalRegex": "/RAZI\\dM/",
          "AircraftType": "Jet",
          "RunwayIntervals": {
            "16": 11
          }
        },
        {
          "FeederFix": "RAZZI",
          "ArrivalRegex": "/RAZI\\dM/",
          "AircraftType": "NonJet",
          "RunwayIntervals": {
            "16": 13
          }
        },
        {
          "FeederFix": "PORTS",
          "ArrivalRegex": "/PORT\\dA/",
          "AircraftType": "Jet",
          "RunwayIntervals": {
            "09": 11,
            "34": 7
          }
        },
        {
          "FeederFix": "PORTS",
          "ArrivalRegex": "/PORT\\dA/",
          "AircraftType": "NonJet",
          "RunwayIntervals": {
            "09": 12,
            "34": 8
          }
        },
        {
          "FeederFix": "ALAXO",
          "ArrivalRegex": "/ALAX\\dA/",
          "AircraftType": "Jet",
          "RunwayIntervals": {
            "09": 11,
            "16": 17,
            "27": 15,
            "34": 12
          }
        },
        {
          "FeederFix": "ALAXO",
          "ArrivalRegex": "/ALAX\\dA/",
          "AircraftType": "NonJet",
          "RunwayIntervals": {
            "09": 12,
            "16": 19,
            "27": 17,
            "34": 14
          }
        },
        {
          "FeederFix": "ALAXO",
          "ArrivalRegex": "/ALAX\\dP/",
          "AircraftType": "Jet",
          "RunwayIntervals": {
            "16": 15
          }
        },
        {
          "FeederFix": "ALAXO",
          "ArrivalRegex": "/ALAX\\dP/",
          "AircraftType": "NonJet",
          "RunwayIntervals": {
            "16": 17
          }
        }
      ],
      "Views": [
        {
          "Identifier": "BLA/ELW",
          "ViewMode": "Enroute",
          "LeftLadder": ["BOOIN"],
          "RightLadder": ["BOYSE"]
        },
        {
          "Identifier": "MUN/YWE",
          "ViewMode": "Enroute",
          "LeftLadder": ["ARBEY"],
          "RightLadder": ["ALAXO"]
        },
        {
          "Identifier": "HUO/WON",
          "ViewMode": "Enroute",
          "LeftLadder": ["RAZZI"],
          "RightLadder": ["PORTS"]
        },
        {
          "Identifier": "ALL",
          "ViewMode": "Enroute",
          "LeftLadder": ["ARBEY", "ALAXO", "PORTS"],
          "RightLadder": ["BOOIN", "BOYSE", "RAZZI/AV"]
        },
        {
          "Identifier": "RWY",
          "ViewMode": "Approach",
          "LeftLadder": ["16", "34"],
          "RightLadder": ["09", "27"]
        }
      ],
      "RunwayAssignmentRules": [
        {
          "Priority": 0,
          "FeederFixes": ["ARBEY", "BOOIN", "ALAXO"],
          "WakeCategories": ["SuperHeavy"],
          "Runways": ["09", "16", "27", "34"]
        },
        {
          "Priority": 0,
          "FeederFixes": ["ARBEY", "ALAXO", "BOYSE", "BOOIN", "PORTS"],
          "WakeCategories": ["Light", "Medium", "Heavy"],
          "Runways": ["09", "16", "27", "34"]
        },
        {
          "Priority": 1,
          "FeederFixes": ["BOYSE", "BOOIN"],
          "WakeCategories": ["Light", "Medium", "Heavy", "SuperHeavy"],
          "Runways": ["34"]
        },
        {
          "Priority": 2,
          "FeederFixes": ["RAZZI", "ALAXO"],
          "WakeCategories": ["Light", "Medium", "Heavy"],
          "Runways": ["16"]
        }
      ]
    },
    {
      "Identifier": "YBBN",
      "MinimumRadarEstimateRange": 150,
      "FeederFixes": ["BLAKA", "GOMOL", "ENLIP", "MORBI", "SMOKA", "TEBOT", "UGTUG", "WOODY"],
      "Runways": [
        { "Identifier": "01L" },
        { "Identifier": "01R" },
        { "Identifier": "19L" },
        { "Identifier": "19R" }
      ],
      "RunwayModes": [
        {
          "Identifier": "19",
          "Runways": [
            { "Identifier": "19L", "DefaultLandingRateSeconds": 180 },
            { "Identifier": "19R", "DefaultLandingRateSeconds": 180 }
          ]
        },
        {
          "Identifier": "01",
          "Runways": [
            { "Identifier": "01L", "DefaultLandingRateSeconds": 180 },
            { "Identifier": "01R", "DefaultLandingRateSeconds": 180 }
          ]
        },
        {
          "Identifier": "SODPROPS",
          "Runways": [
            { "Identifier": "19R", "DefaultLandingRateSeconds": 300 }
          ]
        },
        {
          "Identifier": "RECIP",
          "Runways": [
            { "Identifier": "19L", "DefaultLandingRateSeconds": 240 },
            { "Identifier": "19R", "DefaultLandingRateSeconds": 240 }
          ]
        }
      ],
      "Arrivals": [
        {
          "FeederFix": "BLAKA",
          "ArrivalRegex": "/BLAK\\dA/",
          "Category": "Jet",
          "AdditionalAircraftTypes": ["DH8D"],
          "RunwayIntervals": {
            "01L": 13,
            "01R": 13,
            "19L": 19,
            "19R": 21
          }
        },
        {
          "FeederFix": "BLAKA",
          "ArrivalRegex": "/BLAK\\dA/",
          "Category": "NonJet",
          "RunwayIntervals": {
            "01L": 15,
            "01R": 15,
            "19L": 22,
            "19R": 24
          }
        },
        {
          "FeederFix": "BLAKA",
          "ArrivalRegex": "/BLAK\\dX/",
          "Category": "Jet",
          "AdditionalAircraftTypes": ["DH8D"],
          "RunwayIntervals": {
            "01R": 12,
            "19L": 16
          }
        },
        {
          "FeederFix": "BLAKA",
          "ArrivalRegex": "/BLAK\\dX/",
          "Category": "NonJet",
          "RunwayIntervals": {
            "01R": 14,
            "19L": 18
          }
        },
        {
          "FeederFix": "BLAKA",
          "ArrivalRegex": "/ISPON\\d/",
          "Category": "Jet",
          "AdditionalAircraftTypes": ["DH8D"],
          "RunwayIntervals": {
            "19R": 19
          }
        },
        {
          "FeederFix": "BLAKA",
          "ArrivalRegex": "/ISPON\\d/",
          "Category": "Jet",
          "AdditionalAircraftTypes": ["DH8D"],
          "RunwayIntervals": {
            "19R": 22
          }
        },
        {
          "FeederFix": "ENLIP",
          "ArrivalRegex": "/ENLI\\dA/",
          "Category": "Jet",
          "AdditionalAircraftTypes": ["DH8D"],
          "RunwayIntervals": {
            "01L": 11,
            "01R": 11,
            "19L": 20,
            "19R": 18
          }
        },
        {
          "FeederFix": "ENLIP",
          "ArrivalRegex": "/ENLI\\dA/",
          "Category": "NonJet",
          "RunwayIntervals": {
            "01L": 13,
            "01R": 13,
            "19L": 23,
            "19R": 20
          }
        },
        {
          "FeederFix": "ENLIP",
          "ArrivalRegex": "/ENLI\\dX/",
          "Category": "Jet",
          "AdditionalAircraftTypes": ["DH8D"],
          "RunwayIntervals": {
            "19L": 16,
            "19R": 16
          }
        },
        {
          "FeederFix": "ENLIP",
          "ArrivalRegex": "/ENLI\\dX/",
          "Category": "NonJet",
          "RunwayIntervals": {
            "19L": 19,
            "19R": 18
          }
        },
        {
          "FeederFix": "ENLIP",
          "ArrivalRegex": "/ISPON\\d/",
          "Category": "Jet",
          "AdditionalAircraftTypes": ["DH8D"],
          "RunwayIntervals": {
            "19R": 20
          }
        },
        {
          "FeederFix": "ENLIP",
          "ArrivalRegex": "/ISPON\\d/",
          "Category": "NonJet",
          "RunwayIntervals": {
            "19R": 23
          }
        },
        {
          "FeederFix": "GOMOL",
          "ArrivalRegex": "/GOMO\\dA/",
          "Category": "Jet",
          "AdditionalAircraftTypes": ["DH8D"],
          "RunwayIntervals": {
            "01L": 14,
            "01R": 14,
            "19L": 18,
            "19R": 20
          }
        },
        {
          "FeederFix": "GOMOL",
          "ArrivalRegex": "/GOMO\\dA/",
          "Category": "NonJet",
          "RunwayIntervals": {
            "01L": 16,
            "01R": 15,
            "19L": 21,
            "19R": 23
          }
        },
        {
          "FeederFix": "GOMOL",
          "ArrivalRegex": "/GOMO\\dV/",
          "Category": "Jet",
          "AdditionalAircraftTypes": ["DH8D"],
          "RunwayIntervals": {
            "01R": 13,
            "19L": 15
          }
        },
        {
          "FeederFix": "GOMOL",
          "ArrivalRegex": "/GOMO\\dV/",
          "Category": "NonJet",
          "RunwayIntervals": {
            "01R": 14,
            "19L": 17
          }
        },
        {
          "FeederFix": "GOMOL",
          "ArrivalRegex": "/GOMO\\dX/",
          "Category": "Jet",
          "AdditionalAircraftTypes": ["DH8D"],
          "RunwayIntervals": {
            "01R": 12,
            "19L": 16
          }
        },
        {
          "FeederFix": "GOMOL",
          "ArrivalRegex": "/GOMO\\dX/",
          "Category": "NonJet",
          "RunwayIntervals": {
            "01R": 14,
            "19L": 18
          }
        },
        {
          "FeederFix": "GOMOL",
          "ArrivalRegex": "/ISPON\\d/",
          "Category": "Jet",
          "AdditionalAircraftTypes": ["DH8D"],
          "RunwayIntervals": {
            "19R": 19
          }
        },
        {
          "FeederFix": "GOMOL",
          "ArrivalRegex": "/ISPON\\d/",
          "Category": "NonJet",
          "RunwayIntervals": {
            "19R": 21
          }
        },
        {
          "FeederFix": "MORBI",
          "ArrivalRegex": "/MORB\\dA/",
          "Category": "Jet",
          "AdditionalAircraftTypes": ["DH8D"],
          "RunwayIntervals": {
            "01L": 16,
            "01R": 15,
            "19L": 13,
            "19R": 12
          }
        },
        {
          "FeederFix": "MORBI",
          "ArrivalRegex": "/MORB\\dA/",
          "Category": "NonJet",
          "RunwayIntervals": {
            "01L": 18,
            "01R": 17,
            "19L": 14,
            "19R": 14
          }
        },
        {
          "FeederFix": "MORBI",
          "ArrivalRegex": "/MORB\\dV/",
          "Category": "Jet",
          "AdditionalAircraftTypes": ["DH8D"],
          "RunwayIntervals": {
            "01L": 13,
            "19R": 11
          }
        },
        {
          "FeederFix": "MORBI",
          "ArrivalRegex": "/MORB\\dV/",
          "Category": "NonJet",
          "RunwayIntervals": {
            "01L": 14,
            "19R": 12
          }
        },
        {
          "FeederFix": "SMOKA",
          "ArrivalRegex": "/SMOK\\dA/",
          "Category": "Jet",
          "AdditionalAircraftTypes": ["DH8D"],
          "RunwayIntervals": {
            "01L": 15,
            "01R": 14,
            "19L": 13,
            "19R": 13
          }
        },
        {
          "FeederFix": "SMOKA",
          "ArrivalRegex": "/SMOK\\dA/",
          "Category": "NonJet",
          "RunwayIntervals": {
            "01L": 17,
            "01R": 16,
            "19L": 15,
            "19R": 15
          }
        },
        {
          "FeederFix": "SMOKA",
          "ArrivalRegex": "/SMOK\\dM/",
          "Category": "Jet",
          "AdditionalAircraftTypes": ["DH8D"],
          "RunwayIntervals": {
            "01R": 12
          }
        },
        {
          "FeederFix": "SMOKA",
          "ArrivalRegex": "/SMOK\\dM/",
          "Category": "NonJet",
          "RunwayIntervals": {
            "01R": 13
          }
        },
        {
          "FeederFix": "SMOKA",
          "ArrivalRegex": "/SMOK\\dX/",
          "Category": "Jet",
          "AdditionalAircraftTypes": ["DH8D"],
          "RunwayIntervals": {
            "01L": 13,
            "19R": 11
          }
        },
        {
          "FeederFix": "SMOKA",
          "ArrivalRegex": "/SMOK\\dX/",
          "Category": "NonJet",
          "RunwayIntervals": {
            "01L": 14,
            "19R": 13
          }
        },
        {
          "FeederFix": "TEBOT",
          "ArrivalRegex": "/TEBO\\dA/",
          "Category": "Jet",
          "AdditionalAircraftTypes": ["DH8D"],
          "RunwayIntervals": {
            "01L": 18,
            "01R": 18,
            "19L": 11,
            "19R": 11
          }
        },
        {
          "FeederFix": "TEBOT",
          "ArrivalRegex": "/TEBO\\dA/",
          "Category": "NonJet",
          "RunwayIntervals": {
            "01L": 20,
            "01R": 21,
            "19L": 12,
            "19R": 13
          }
        },
        {
          "FeederFix": "TEBOT",
          "ArrivalRegex": "/TEBO\\dX/",
          "Category": "Jet",
          "AdditionalAircraftTypes": ["DH8D"],
          "RunwayIntervals": {
            "01R": 15
          }
        },
        {
          "FeederFix": "TEBOT",
          "ArrivalRegex": "/TEBO\\dX/",
          "Category": "NonJet",
          "RunwayIntervals": {
            "01R": 17
          }
        },
        {
          "FeederFix": "UGTUG",
          "ArrivalRegex": "/UGTU\\dA/",
          "Category": "Jet",
          "AdditionalAircraftTypes": ["DH8D"],
          "RunwayIntervals": {
            "01L": 15,
            "01R": 15,
            "19L": 13,
            "19R": 14
          }
        },
        {
          "FeederFix": "UGTUG",
          "ArrivalRegex": "/UGTU\\dA/",
          "Category": "NonJet",
          "RunwayIntervals": {
            "01L": 17,
            "01R": 17,
            "19L": 15,
            "19R": 16
          }
        },
        {
          "FeederFix": "UGTUG",
          "ArrivalRegex": "/UGTU\\dX/",
          "Category": "Jet",
          "AdditionalAircraftTypes": ["DH8D"],
          "RunwayIntervals": {
            "01R": 13,
            "19L": 12
          }
        },
        {
          "FeederFix": "UGTUG",
          "ArrivalRegex": "/UGTU\\dX/",
          "Category": "NonJet",
          "RunwayIntervals": {
            "01R": 14,
            "19L": 13
          }
        },
        {
          "FeederFix": "UGTUG",
          "ArrivalRegex": "/ISPON\\d/",
          "Category": "Jet",
          "AdditionalAircraftTypes": ["DH8D"],
          "RunwayIntervals": {
            "19R": 14
          }
        },
        {
          "FeederFix": "UGTUG",
          "ArrivalRegex": "/ISPON\\d/",
          "Category": "NonJet",
          "RunwayIntervals": {
            "19R": 15
          }
        },
        {
          "FeederFix": "WOODY",
<<<<<<< HEAD
          "ArrivalRegex": "/WODY\\dA/",
          "AircraftType": "Jet",
=======
          "ArrivalRegex": "/WOOD\\dA/",
          "Category": "Jet",
          "AdditionalAircraftTypes": ["DH8D"],
>>>>>>> 23c5de36
          "RunwayIntervals": {
            "01L": 14,
            "01R": 13,
            "19L": 15,
            "19R": 15
          }
        },
        {
          "FeederFix": "WOODY",
<<<<<<< HEAD
          "ArrivalRegex": "/WODY\\dA/",
          "AircraftType": "NonJet",
=======
          "ArrivalRegex": "/WOOD\\dA/",
          "Category": "NonJet",
>>>>>>> 23c5de36
          "RunwayIntervals": {
            "01L": 16,
            "01R": 15,
            "19L": 17,
            "19R": 16
          }
        },
        {
          "FeederFix": "WOODY",
<<<<<<< HEAD
          "ArrivalRegex": "/WODY\\dV/",
          "AircraftType": "Jet",
=======
          "ArrivalRegex": "/WOOD\\dV/",
          "Category": "Jet",
          "AdditionalAircraftTypes": ["DH8D"],
>>>>>>> 23c5de36
          "RunwayIntervals": {
            "01L": 11,
            "19R": 12
          }
        },
        {
          "FeederFix": "WOODY",
<<<<<<< HEAD
          "ArrivalRegex": "/WODY\\dV/",
          "AircraftType": "NonJet",
=======
          "ArrivalRegex": "/WOOD\\dV/",
          "Category": "NonJet",
>>>>>>> 23c5de36
          "RunwayIntervals": {
            "01L": 13,
            "19R": 14
          }
        }
      ],
      "Views": [
        {
          "Identifier": "INL",
          "ViewMode": "Enroute",
          "LeftLadder": ["BLAKA"],
          "RightLadder": ["GOMOL"]
        },
        {
          "Identifier": "DOS",
          "ViewMode": "Enroute",
          "LeftLadder": ["ENLIP"],
          "RightLadder": ["WOODY"]
        },
        {
          "Identifier": "BUR",
          "ViewMode": "Enroute",
          "LeftLadder": ["MORBI"],
          "RightLadder": ["SMOKA"]
        },
        {
          "Identifier": "SDY",
          "ViewMode": "Enroute",
          "LeftLadder": ["TEBOT"],
          "RightLadder": ["UGTUG"] 
        },
        {
          "Identifier": "ALL",
          "ViewMode": "Enroute",
          "LeftLadder": ["BLAKA", "ENLIP", "GOMOL", "MORBI"],
          "RightLadder": ["SMOKA", "TEBOT", "UGTUG", "WOODY"] 
        },
        {
          "Identifier": "RWY",
          "ViewMode": "Approach",
          "LeftLadder": ["01L", "19R"],
          "RightLadder": ["01R", "19L"] 
        }
      ],
      "RunwayAssignmentRules": [
        {
          "Priority": 0,
          "FeederFixes": ["BLAKA", "GOMOL", "TEBOT", "UGTUG"],
          "WakeCategories": ["Light", "Medium", "Heavy", "SuperHeavy"],
          "Runways": ["01R", "19L"]
        },
        {
          "Priority": 1,
          "FeederFixes": ["ENLIP", "WOODY", "MORBI", "SMOKA"],
          "WakeCategories": ["Light", "Medium", "Heavy", "SuperHeavy"],
          "Runways": ["01L", "19R"]
        }
      ]
    },
    {
      "Identifier": "YPAD",
      "FeederFixes": ["AGROS", "ATNAR", "BEVSO", "DRINA", "ELROX", "ERITH", "INTOG", "KAKLU", "KLAVA", "MARGO"],
      "Runways": [
        { "Identifier": "05" },
        { "Identifier": "12" },
        { "Identifier": "23" },
        { "Identifier": "30" }
      ],
      "RunwayModes": [
        {
          "Identifier": "23/12",
          "Runways": [
            { "Identifier": "23", "DefaultLandingRateSeconds": 180 },
            { "Identifier": "12", "DefaultLandingRateSeconds": 180 }
          ]
        },
        {
          "Identifier": "05/12",
          "Runways": [
            { "Identifier": "05", "DefaultLandingRateSeconds": 180 },
            { "Identifier": "12", "DefaultLandingRateSeconds": 180 }
          ]
        },
        {
          "Identifier": "23",
          "Runways": [
            { "Identifier": "23", "DefaultLandingRateSeconds": 180 }
          ]
        },
        {
          "Identifier": "05",
          "Runways": [
            { "Identifier": "05", "DefaultLandingRateSeconds": 180 }
          ]
        },
        {
          "Identifier": "12",
          "Runways": [
            { "Identifier": "12", "DefaultLandingRateSeconds": 180 }
          ]
        },
        {
          "Identifier": "30",
          "Runways": [
            { "Identifier": "30", "DefaultLandingRateSeconds": 180 }
          ]
        }
      ],
      "Arrivals": [
        {
          "FeederFix": "ATNAR",
          "ArrivalRegex": "/ATNA\\d[AZ]/",
          "AircraftType": "Jet",
          "RunwayIntervals": {
            "05": 13,
            "23": 16
          }
        },
        {
          "FeederFix": "ATNAR",
          "ArrivalRegex": "/ATNA\\d[AZ]/",
          "AircraftType": "NonJet",
          "RunwayIntervals": {
            "05": 14,
            "23": 19
          }
        },
        {
          "FeederFix": "ATNAR",
          "ArrivalRegex": "ATANA\\dV/",
          "AircraftType": "Jet",
          "RunwayIntervals": {
            "05": 12,
            "23": 14
          }
        },
        {
          "FeederFix": "ATNAR",
          "ArrivalRegex": "ATANA\\dV/",
          "AircraftType": "NonJet",
          "RunwayIntervals": {
            "05": 14,
            "23": 16
          }
        },
        {
          "FeederFix": "ATNAR",
          "ArrivalRegex": "/ATNA\\dW/",
          "AircraftType": "Jet",
          "RunwayIntervals": {
            "05": 12
          }
        },
        {
          "FeederFix": "ATNAR",
          "ArrivalRegex": "/ATNA\\dW/",
          "AircraftType": "NonJet",
          "RunwayIntervals": {
            "05": 14
          }
        },
        {
          "FeederFix": "INTOG",
          "ArrivalRegex": "//ATPIP\\d/",
          "AircraftType": "NonJet",
           "RunwayIntervals":{
            "05": 15,
            "12": 19,
            "23": 15,
            "30": 14
          }
        },
        {
          "FeederFix": "BEVSO",
          "ArrivalRegex": "BEVSO\\d/",
          "AircraftType": "NonJet",
          "RunwayIntervals": {
            "05": 19,
            "12": 17,
            "23": 14,
            "30": 18
          }
        },
        {
          "FeederFix": "AGROS",
          "ArrivalRegex": "BUGS\\d[AZ]/",
          "AircraftType": "Jet",
          "RunwayIntervals": {
            "05": 15,
            "23": 16
          }
        },
        {
          "FeederFix": "AGROS",
          "ArrivalRegex": "BUGS\\d[AZ]/",
          "AircraftType": "NonJet",
          "RunwayIntervals": {
            "05": 16,
            "23": 18
          }
        },
        {
          "FeederFix": "KLAVA",
          "ArrivalRegex": "BUGS\\d[AZ]/",
          "AircraftType": "Jet",
          "RunwayIntervals": {
            "05": 18,
            "23": 19
          }
        },
        {
          "FeederFix": "KLAVA",
          "ArrivalRegex": "BUGS\\d[AZ]/",
          "AircraftType": "NonJet",
          "RunwayIntervals": {
            "05": 17,
            "23": 17
          }
        },
        {
          "FeederFix": "MARGO",
          "ArrivalRegex": "BUGS\\d[AZ]/",
          "AircraftType": "Jet",
          "RunwayIntervals": {
            "05": 14,
            "23": 15
          }
        },
        {
          "FeederFix": "MARGO",
          "ArrivalRegex": "BUGS\\d[AZ]/",
          "AircraftType": "NonJet",
          "RunwayIntervals": {
            "05": 15,
            "23": 17
          }
        },
        {
          "FeederFix": "AGROS",
          "ArrivalRegex": "BUGS\\dV/",
          "AircraftType": "Jet",
          "RunwayIntervals": {
            "05": 14,
            "23": 14
          }
        },
        {
          "FeederFix": "AGROS",
          "ArrivalRegex": "BUGS\\dV/",
          "AircraftType": "NonJet",
          "RunwayIntervals": {
            "05": 16,
            "23": 15
          }
        },
        {
          "FeederFix": "KLAVA",
          "ArrivalRegex": "BUGS\\dV/",
          "AircraftType": "Jet",
          "RunwayIntervals": {
            "05": 15,
            "23": 15
          }
        },
        {
          "FeederFix": "KLAVA",
          "ArrivalRegex": "BUGS\\dV/",
          "AircraftType": "NonJet",
          "RunwayIntervals": {
            "05": 17,
            "23": 17
          }
        },
        {
          "FeederFix": "MARGO",
          "ArrivalRegex": "BUGS\\dV/",
          "AircraftType": "Jet",
          "RunwayIntervals": {
            "05": 13,
            "23": 13
          }
        },
        {
          "FeederFix": "MARGO",
          "ArrivalRegex": "BUGS\\dV/",
          "AircraftType": "NonJet",
          "RunwayIntervals": {
            "05": 15,
            "23": 14
          }
        },
        {
          "FeederFix": "AGROS",
          "ArrivalRegex": "BUGS\\dW/",
          "AircraftType": "Jet",
          "RunwayIntervals": {
            "05": 14
          }
        },
        {
          "FeederFix": "AGROS",
          "ArrivalRegex": "BUGS\\dW/",
          "AircraftType": "NonJet",
          "RunwayIntervals": {
            "05": 16
          }
        },
        {
          "FeederFix": "KLAVA",
          "ArrivalRegex": "BUGS\\dW/",
          "AircraftType": "Jet",
          "RunwayIntervals": {
            "05": 15
          }
        },
        {
          "FeederFix": "KLAVA",
          "ArrivalRegex": "BUGS\\dW/",
          "AircraftType": "NonJet",
          "RunwayIntervals": {
            "05": 17
          }
        },
        {
          "FeederFix": "MARGO",
          "ArrivalRegex": "BUGS\\dW/",
          "AircraftType": "Jet",
          "RunwayIntervals": {
            "05": 13
          }
        },
        {
          "FeederFix": "MARGO",
          "ArrivalRegex": "BUGS\\dW/",
          "AircraftType": "NonJet",
          "RunwayIntervals": {
            "05": 15
          }
        },
        {
          "FeederFix": "DRINA",
          "ArrivalRegex": "/DRIN\\d[AZ]/",
          "AircraftType": "Jet",
          "RunwayIntervals": {
            "23": 14
          }
        },
        {
          "FeederFix": "DRINA",
          "ArrivalRegex": "/DRIN\\d[AZ]/",
          "AircraftType": "NonJet",
          "RunwayIntervals": {
            "23": 16
          }
        },
        {
          "FeederFix": "DRINA",
          "ArrivalRegex": "/DRIN\\dV/",
          "AircraftType": "Jet",
          "RunwayIntervals": {
            "23": 13
          }
        },
        {
          "FeederFix": "DRINA",
          "ArrivalRegex": "/DRIN\\dV/",
          "AircraftType": "NonJet",
          "RunwayIntervals": {
            "23": 15
          }
        },
        {
          "FeederFix": "ELROX",
          "ArrivalRegex": "/ELRO\\dV/",
          "AircraftType": "NonJet",
          "RunwayIntervals": {
            "05": 11,
            "12": 12,
            "23": 13
          }
        },
        {
          "FeederFix": "ATNAR",
          "ArrivalRegex": "/GULF\\dV/",
          "AircraftType": "NonJet",
          "RunwayIntervals": {
            "05": 13,
            "12": 13,
            "23": 14
          }
        },
        {
          "FeederFix": "INTOG",
          "ArrivalRegex": "/INTO\\d[VXZ]/",
          "AircraftType": "Jet",
          "RunwayIntervals":{
            "05": 14
          }
        },
        {
          "FeederFix": "INTOG",
          "ArrivalRegex": "/INTO\\d[VX]/",
          "AircraftType": "NonJet",
          "RunwayIntervals": {
            "05": 16
          }
        },
        {
          "FeederFix": "INTOG",
          "ArrivalRegex": "/INTO\\dZ/",
          "AircraftType": "NonJet",
          "RunwayIntervals": {
            "05": 16
          }
        },
        {
          "FeederFix": "KAKLU",
          "ArrivalRegex": "/KAKL\\d[AZ]/",
          "AircraftType": "Jet",
          "RunwayIntervals": {
            "05": 16,
            "23": 12
          }
        },
        {
          "FeederFix": "KAKLU",
          "ArrivalRegex": "/KAKL\\d[AZ]/",
          "AircraftType": "NonJet",
          "RunwayIntervals": {
            "05": 18,
            "23": 13
          }
        },
        {
          "FeederFix": "KAKLU",
          "ArrivalRegex": "/KAKL\\d[VX]/",
          "AircraftType": "Jet",
          "RunwayIntervals": {
            "05": 17
          }
        },
        {
          "FeederFix": "KAKLU",
          "ArrivalRegex": "/KAKL\\d[VX]/",
          "AircraftType": "NonJet",
          "RunwayIntervals": {
            "05": 15
          }
        },
        {
          "FeederFix": "AGROS",
          "ArrivalRegex": "/PAMY\\dV/",
          "AircraftType": "NonJet",
          "RunwayIntervals": {
            "05": 14,
            "12": 13,
            "23": 13
          }
        },
        {
          "FeederFix": "MARGO",
          "ArrivalRegex": "/PAMY\\dV/",
          "AircraftType": "NonJet",
          "RunwayIntervals": {
            "05": 13,
            "12": 12,
            "23": 12
          }
        },
        {
          "FeederFix": "ERITH",
          "ArrivalRegex": "/RAYN\\d[AZ]/",
          "AircraftType": "Jet",
          "RunwayIntervals": {
            "23": 13
          }
        },
        {
          "FeederFix": "ERITH",
          "ArrivalRegex": "/RYAN\\d[AZ]/",
          "AircraftType": "NonJet",
          "RunwayIntervals": {
            "23": 14
          }
        },
        {
          "FeederFix": "KLAVA",
          "ArrivalRegex": "/RAYN\\d[AZ]/",
          "AircraftType": "Jet",
          "RunwayIntervals": {
            "23": 13
          }
        },
        {
          "FeederFix": "KLAVA",
          "ArrivalRegex": "/RYAN\\d[AZ]/",
          "AircraftType": "NonJet",
          "RunwayIntervals": {
            "23": 14
          }
        },
        {
          "FeederFix": "KLAVA",
          "ArrivalRegex": "/RAYN\\dV/",
          "AircraftType": "Jet",
          "RunwayIntervals": {
            "23": 12
          }
        },
        {
          "FeederFix": "KLAVA",
          "ArrivalRegex": "/RYAN\\dV/",
          "AircraftType": "NonJet",
          "RunwayIntervals": {
            "23": 14
          }
        },
        {
          "FeederFix": "KAKLU",
          "ArrivalRegex": "/SURGN\\d/",
          "AircraftType": "NonJet",
          "RunwayIntervals": {
            "05": 13,
            "12": 17,
            "23": 13,
            "30": 14
          }
        }
      ],
      "Views": [
        {
          "Identifier": "AUG",
          "ViewMode": "Enroute",
          "LeftLadder": ["AGROS", "MARGO"],
          "RightLadder": ["ATNAR", "KLAVA", "ELROX"]
        },
        {
          "Identifier": "TBD",
          "ViewMode": "Enroute",
          "LeftLadder": ["INTOG", "BEVSO"],
          "RightLadder": ["KAKLU"]
        },
        {
          "Identifier": "ALL",
          "ViewMode": "Enroute",
          "LeftLadder": ["AGROS", "MARGO", "ATNAR", "KLAVA", "ELROX"],
          "RightLadder": ["INTOG", "BEVSO", "KAKLU"]
        },
        {
          "Identifier": "RWY",
          "ViewMode": "Approach",
          "LeftLadder": ["05", "23"],
          "RightLadder": ["12", "30"]
        }
      ],
      "RunwayAssignmentRules": [
        {
          "Priority": 0,
          "FeederFixes": ["AGROS", "ATNAR", "BEVSO", "DRINA", "ELROX", "ERITH", "INTOG", "KAKLU", "KLAVA", "MARGO"],
          "WakeCategories": ["Light", "Medium", "Heavy", "SuperHeavy"],
          "Runways": ["05", "23"]
        },
        {
          "Priority": 1,
            "FeederFixes": ["INTOG", "BEVSO", "ELROX", "ATNAR", "AGROS", "MARGO", "KAKLU"],
          "WakeCategories": ["Light", "Medium"],
          "Runways": ["12", "30"]
        }
      ]
    },
    {
      "Identifier": "YPPH",
      "FeederFixes": ["KAGMI", "JULIM", "KABLI", "SOLUS", "DAYLR", "LAVEX", "SAPKO"],
      "Runways": [
        { "Identifier": "03" },
        { "Identifier": "06" },
        { "Identifier": "21" },
        { "Identifier": "24" }
      ],
      "RunwayModes": [
        {
          "Identifier": "SW PLN",
          "Runways": [
            { "Identifier": "21", "DefaultLandingRateSeconds": 180 },
            { "Identifier": "24", "DefaultLandingRateSeconds": 180 }
          ]
        },
        {
          "Identifier": "NE PLN",
          "Runways": [
            { "Identifier": "03", "DefaultLandingRateSeconds": 180 }
          ]
        },
        {
          "Identifier": "06",
          "Runways": [
            { "Identifier": "06", "DefaultLandingRateSeconds": 180 }
          ]
        },
        {
          "Identifier": "21",
          "Runways": [
            { "Identifier": "21", "DefaultLandingRateSeconds": 180 }
          ]
        },
        {
          "Identifier": "24",
          "Runways": [
            { "Identifier": "24", "DefaultLandingRateSeconds": 180 }
          ]
        }
      ],
      "Arrivals": [
        {
          "FeederFix": "KAGMI",
          "ArrivalRegex": "/IPMO\\dA/",
          "AircraftType": "Jet",
          "RunwayIntervals": {
            "03": 17,
            "06": 14,
            "21": 15,
            "24": 17
          }
        },
        {
          "FeederFix": "KAGMI",
          "ArrivalRegex": "/IPMO\\dA/",
          "AircraftType": "NonJet",
          "RunwayIntervals": {
            "03": 19,
            "06": 16,
            "21": 17,
            "24": 20
          }
        },
        {
          "FeederFix": "JULIM",
          "ArrivalRegex": "/JULI\\dA/",
          "AircraftType": "Jet",
          "RunwayIntervals": {
            "03": 17,
            "06": 19,
            "21": 10,
            "24": 10
          }
        },
        {
          "FeederFix": "JULIM",
          "ArrivalRegex": "/JULI\\dA/",
          "AircraftType": "NonJet",
          "RunwayIntervals": {
            "03": 18,
            "06": 20,
            "21": 16,
            "24": 15
          }
        },
        {
          "FeederFix": "JULIM",
          "ArrivalRegex": "/JULI\\dV/",
          "AircraftType": "Jet",
          "RunwayIntervals": {
            "03": 15,
            "06": 16
          }
        },
        {
          "FeederFix": "JULIM",
          "ArrivalRegex": "/JULI\\dV/",
          "AircraftType": "NonJet",
          "RunwayIntervals": {
            "03": 15,
            "06": 16
          }
        },
        {
          "FeederFix": "JULIM",
          "ArrivalRegex": "/JULI\\dX/",
          "AircraftType": "Jet",
          "RunwayIntervals": {
            "03": 15
          }
        },
        {
          "FeederFix": "JULIM",
          "ArrivalRegex": "/JULI\\dX/",
          "AircraftType": "NonJet",
          "RunwayIntervals": {
            "03": 15
          }
        },
        {
          "FeederFix": "KABLI",
          "ArrivalRegex": "/KABL\\dA/",
          "AircraftType": "Jet",
          "RunwayIntervals": {
            "03": 15,
            "06": 16,
            "21": 15,
            "24": 15
          }
        },
        {
          "FeederFix": "KABLI",
          "ArrivalRegex": "/KABL\\dA/",
          "AircraftType": "NonJet",
          "RunwayIntervals": {
            "03": 20,
            "06": 22,
            "21": 11,
            "24": 11
          }
        },
        {
          "FeederFix": "KABLI",
          "ArrivalRegex": "/KABL\\dV/",
          "AircraftType": "Jet",
          "RunwayIntervals": {
            "03": 13,
            "06": 14
          }
        },
        {
          "FeederFix": "KABLI",
          "ArrivalRegex": "/KABL\\dV/",
          "AircraftType": "NonJet",
          "RunwayIntervals": {
            "03": 17,
            "06": 18
          }
        },
        {
          "FeederFix": "KABLI",
          "ArrivalRegex": "/KABL\\dX/",
          "AircraftType": "Jet",
          "RunwayIntervals": {
            "03": 13
          }
        },
        {
          "FeederFix": "KABLI",
          "ArrivalRegex": "/KABL\\dX/",
          "AircraftType": "NonJet",
          "RunwayIntervals": {
            "03": 17
          }
        },
        {
          "FeederFix": "SOLUS",
          "ArrivalRegex": "/SOLU\\dA/",
          "AircraftType": "Jet",
          "RunwayIntervals": {
            "03": 11,
            "06": 12,
            "21": 14,
            "24": 12
          }
        },
        {
          "FeederFix": "SOLUS",
          "ArrivalRegex": "/SOLU\\dA/",
          "AircraftType": "NonJet",
          "RunwayIntervals": {
            "03": 12,
            "06": 14,
            "21": 16,
            "24": 14
          }
        },
        {
          "FeederFix": "SOLUS",
          "ArrivalRegex": "/SOLU\\dV/",
          "AircraftType": "Jet",
          "RunwayIntervals": {
            "03": 10,
            "06": 11
          }
        },
        {
          "FeederFix": "SOLUS",
          "ArrivalRegex": "/SOLU\\dV/",
          "AircraftType": "NonJet",
          "RunwayIntervals": {
            "03": 12,
            "06": 13
          }
        },
        {
          "FeederFix": "SOLUS",
          "ArrivalRegex": "/SOLU\\dX/",
          "AircraftType": "Jet",
          "RunwayIntervals": {
            "03": 10
          }
        },
        {
          "FeederFix": "SOLUS",
          "ArrivalRegex": "/SOLU\\dX/",
          "AircraftType": "NonJet",
          "RunwayIntervals": {
            "03": 11
          }
        },
        {
          "FeederFix": "DAYLR",
          "ArrivalRegex": "/DAYL\\dA/",
          "AircraftType": "NonJet",
          "RunwayIntervals": {
            "03": 13,
            "06": 15
          }
        },
        {
          "FeederFix": "DAYLR",
          "ArrivalRegex": "/DAYL\\dV/",
          "AircraftType": "NonJet",
          "RunwayIntervals": {
            "03": 12,
            "06": 13
          }
        },
        {
          "FeederFix": "DAYLR",
          "ArrivalRegex": "/DAYL\\dX/",
          "AircraftType": "NonJet",
          "RunwayIntervals": {
            "03": 11
          }
        },
        {
          "FeederFix": "LAVEX",
          "ArrivalRegex": "/LAVE\\dA/",
          "AircraftType": "NonJet",
          "RunwayIntervals": {
            "03": 18,
            "06": 20,
            "21": 16,
            "24": 15
          }
        },
        {
          "FeederFix": "LAVEX",
          "ArrivalRegex": "/LAVE\\dV/",
          "AircraftType": "NonJet",
          "RunwayIntervals": {
            "03": 15,
            "06": 16
          }
        },
        {
          "FeederFix": "LAVEX",
          "ArrivalRegex": "/LAVE\\dX/",
          "AircraftType": "NonJet",
          "RunwayIntervals": {
            "03": 15
          }
        },
        {
          "FeederFix": "SAPKO",
          "ArrivalRegex": "/SAPK\\dA/",
          "AircraftType": "NonJet",
          "RunwayIntervals": {
            "03": 20,
            "06": 22,
            "21": 11,
            "24": 11
          }
        },
        {
          "FeederFix": "SAPKO",
          "ArrivalRegex": "/SAPK\\dV/",
          "AircraftType": "NonJet",
          "RunwayIntervals": {
            "03": 17,
            "06": 18
          }
        },
        {
          "FeederFix": "SAPKO",
          "ArrivalRegex": "/SAPK\\dX/",
          "AircraftType": "NonJet",
          "RunwayIntervals": {
            "03": 17
          }
        }
      ],
      "Views": [
        {
          "Identifier": "PIY",
          "ViewMode": "Enroute",
          "LeftLadder": ["JULIM", "SAPKO"],
          "RightLadder": ["KABLI", "DAYLR", "LAVEX"]
        },
        {
          "Identifier": "LEA",
          "ViewMode": "Enroute",
          "LeftLadder": ["KAGMI"],
          "RightLadder": []
        },
        {
          "Identifier": "JAR",
          "ViewMode": "Enroute",
          "LeftLadder": ["SOLUS"],
          "RightLadder": []
        },
        {
          "Identifier": "ALL/HYD",
          "ViewMode": "Enroute",
          "LeftLadder": ["JULIM", "SAPKO", "KAGMI", "SOLUS"],
          "RightLadder": ["KABLI", "DAYLR", "LAVEX"]
        },
        {
          "Identifier": "RWY",
          "ViewMode": "Approach",
          "LeftLadder": ["03", "21"],
          "RightLadder": ["06", "24"]
        }
      ],
      "RunwayAssignmentRules": [
        {
          "Priority": 0,
          "FeederFixes": ["JULIM", "KAGMI"],
          "WakeCategories": ["Medium", "Heavy"],
          "Runways": ["21", "03"]
        },
        {
          "Priority": 0,
          "FeederFixes": ["KABLI", "SOLUS"],
          "WakeCategories": ["Medium", "Heavy"],
          "Runways": ["24", "03"]
        },
        {
          "Priority": 0,
          "FeederFixes": ["LAVEX", "SAPKO", "SOLUS"],
          "WakeCategories": ["Light", "Medium"],
          "Runways": ["21"]
        },
        {
          "Priority": 0,
          "FeederFixes": ["KAGMI", "JULIM", "KABLI"],
          "WakeCategories": ["SuperHeavy"],
          "Runways": ["21", "03"]
        },
        {
          "Priority": 0,
          "FeederFixes": ["DAYLR"],
          "WakeCategories": ["Light", "Medium"],
          "Runways": ["03", "06"]
        },
        {
          "Priority": 1,
          "FeederFixes": ["KAGMI", "JULIM", "KABLI", "LAVEX", "SAPKO", "SOLUS"],
          "WakeCategories": ["Light", "Medium", "Heavy", "SuperHeavy"],
          "Runways": ["03", "06", "21", "24"]
        },
        {
          "Priority": 1,
          "FeederFixes": ["KABLI", "JULIM", "LAVEX", "SAPKO", "SOLUS"],
          "WakeCategories": ["Light", "Medium", "Heavy"],
          "Runways": ["03"]
        },
        {
          "Priority": 2,
          "FeederFixes": ["JULIM", "KABLI", "DAYLR", "LAVEX", "SAPKO"],
          "WakeCategories": ["Light", "Medium", "Heavy"],
          "Runways": ["03", "06"]
        }

      ]
    }
  ],
  "SeparationRules": []
}<|MERGE_RESOLUTION|>--- conflicted
+++ resolved
@@ -73,14 +73,9 @@
       "Arrivals": [
         {
           "FeederFix": "BOREE",
-<<<<<<< HEAD
+
           "ArrivalRegex": "/BORE\\d[AP]/",
           "AircraftType": "Jet",
-=======
-          "ArrivalRegex": "/BOREE\\d[AP]/",
-          "Category": "Jet",
-          "AdditionalAircraftTypes": ["DH8D"],
->>>>>>> 23c5de36
           "RunwayIntervals": {
             "34L": 17,
             "34R": 17,
@@ -92,13 +87,9 @@
         },
         {
           "FeederFix": "BOREE",
-<<<<<<< HEAD
+
           "ArrivalRegex": "/BORE\\d[AP]/",
           "AircraftType": "NonJet",
-=======
-          "ArrivalRegex": "/BOREE\\d[AP]/",
-          "Category": "NonJet",
->>>>>>> 23c5de36
           "RunwayIntervals": {
             "34L": 20,
             "34R": 20,
@@ -1031,14 +1022,8 @@
         },
         {
           "FeederFix": "WOODY",
-<<<<<<< HEAD
           "ArrivalRegex": "/WODY\\dA/",
           "AircraftType": "Jet",
-=======
-          "ArrivalRegex": "/WOOD\\dA/",
-          "Category": "Jet",
-          "AdditionalAircraftTypes": ["DH8D"],
->>>>>>> 23c5de36
           "RunwayIntervals": {
             "01L": 14,
             "01R": 13,
@@ -1048,13 +1033,8 @@
         },
         {
           "FeederFix": "WOODY",
-<<<<<<< HEAD
           "ArrivalRegex": "/WODY\\dA/",
           "AircraftType": "NonJet",
-=======
-          "ArrivalRegex": "/WOOD\\dA/",
-          "Category": "NonJet",
->>>>>>> 23c5de36
           "RunwayIntervals": {
             "01L": 16,
             "01R": 15,
@@ -1064,14 +1044,8 @@
         },
         {
           "FeederFix": "WOODY",
-<<<<<<< HEAD
           "ArrivalRegex": "/WODY\\dV/",
           "AircraftType": "Jet",
-=======
-          "ArrivalRegex": "/WOOD\\dV/",
-          "Category": "Jet",
-          "AdditionalAircraftTypes": ["DH8D"],
->>>>>>> 23c5de36
           "RunwayIntervals": {
             "01L": 11,
             "19R": 12
@@ -1079,13 +1053,8 @@
         },
         {
           "FeederFix": "WOODY",
-<<<<<<< HEAD
           "ArrivalRegex": "/WODY\\dV/",
           "AircraftType": "NonJet",
-=======
-          "ArrivalRegex": "/WOOD\\dV/",
-          "Category": "NonJet",
->>>>>>> 23c5de36
           "RunwayIntervals": {
             "01L": 13,
             "19R": 14
